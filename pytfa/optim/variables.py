# -*- coding: utf-8 -*-
"""
.. module:: pytfa
   :platform: Unix, Windows
   :synopsis: Thermodynamics-based Flux Analysis

.. moduleauthor:: pyTFA team

Variable declarations

"""
from abc import ABCMeta

from distutils.version import LooseVersion
from optlang import __version__ as OPTLANG_VER

from ..utils.str import camel2underscores
from .meta import ABCRequirePrefixMeta

from warnings import warn


op_replace_dict = {
    ' + ': '_ADD_',
    ' - ': '_SUB_',
    ' * ': '_MUL_',
    ' / ': '_DIV_',
}

###################################################
###                  VARIABLES                  ###
###################################################

class GenericVariable(metaclass=ABCRequirePrefixMeta):
    """
    Class to represent a generic variable. The purpose is that the interface
    is instantiated on initialization, to follow the type of interface used
    by the problem, and avoid incompatibilities in optlang

    Attributes:

        :id: Used for DictList comprehension. Usually points back at a
        enzyme or reaction id for ease of linking. Should be unique given
        a variable type.
        :name: Should be a concatenation of the id and a prefix that is
        specific to the variable type. will be used to address the variable at
        the solver level, and hence should be unique in the whole cobra_model
        :cobra_model: the cobra_model hook.
        :variable: links directly to the cobra_model representation of tbe variable
    """
    prefix = NotImplemented

    @property
    def __attrname__(self):
        """
        Name the attribute the instances will have
        Example: GenericVariable -> generic_variable
        :return:
        """
        return camel2underscores(self.__class__.__name__)

    def __init__(self, id_='', model=None, hook=None, queue=False, scaling_factor=1,
                 **kwargs):
        """

        :param id_: will be used to identify the variable
            (name will be a concat of this and a prefix)
        :param model: the cobra.Model object
        :param queue: whether or not to queue the variable for update object
        :param scaling_factor: scaling factor used in self.scaled, useful for
                                adimensionalisation of constraints
        :param kwargs: stuff you want to pass to the variable constructor
        """
        self.hook = hook
        self._id = id_
        self._model = model
        self.kwargs = kwargs
        self._name = self.make_name()
        self.get_interface(queue)
        self.prefix = ''
        self._scaling_factor = scaling_factor

    def get_interface(self, queue):
        """
        Called upon completion of __init__, initializes the value of self.var,
        which is returned upon call, and stores the actual interfaced variable.

        :return: instance of Variable from the problem
        """

        if not self.name in self.model.variables:
            variable = self.model.problem.Variable(name = self.name, **self.kwargs)
            if not queue:
                self.model.add_cons_vars(variable, sloppy=self.model.sloppy)
            else:
                self.model._var_queue.append(variable)
        else:
            self.variable = self.model.variables.get(self.name)

    def make_name(self):
        """
        Needs to be overridden by the subclass, concats the id with a
         prefix

        :return: None
        """
        return self.prefix + self.id

    @property
    def name(self):
        return self._name

    @name.setter
    def name(self, value):
        self._name = value

    @property
    def id(self):
        """
        for cobra.thermo.DictList compatibility
        :return:
        """
        return self._id

    @property
    def variable(self):
        return self.model.variables[self.name]

    @variable.setter
    def variable(self,value):
        self.model.variables[self.name] = value

    @property
    def scaling_factor(self):
        return self._scaling_factor

    @property
    def unscaled(self):
        """
        If the scaling factor of quantity X is a, it is represented by
        the variable X_hat = X/a.
        This returns X = a.X_hat
        Useful for nondimensionalisation of variables and constraints

        :return: The variable divided by its scaling factor
        """
        return self.scaling_factor * self

    @property
    def value(self):
        try:
            return self.model.solution.raw[self.name]
        except AttributeError:
            warn('Model need to be optimized to get a value for this variable')

    @property
    def unscaled_value(self):
        try:
            return self.scaling_factor * self.value
        except AttributeError:
            warn('Model need to be optimized to get a value for this variable')

    @property
    def model(self):
        return self._model
    #
    # @variable.setter
    # def variable(self, value):
    #     self._variable = value

    @property
    def type(self):
        return self.variable.type

    def test_consistency(self, other):
        """
        Tests whether a candidate to an operation is of the right type and is
        from the same problem

        :param other: an object
        :return: None
        """

        assert (isinstance(other, GenericVariable))
        # assert (other.problem == self.problem)

    def get_operand(self, other):
        """
        For operations, choose if the operand is a GenericVariable, in which
        we return its optlang variable, or something else (presumably a numeric)
        and we let optlang decide what to do

        :param other:
        :return:
        """
        if isinstance(other, GenericVariable):
            return other.variable
        else:  # Let optlang decide what to do
            return other

    #########################################################################
    # We redefine all the following operations to return the equivalent     #
    # expression one would get by applying the said operation to the        #
    # self.variable attribute                                               #
    #########################################################################

    def __add__(self, other):
        """
        Adding either two variables together or a variable and a numeric
        results in a new variable
        :param other:
        :return: a new Generic Variable
        """
        operand = self.get_operand(other)

        new_variable = self.variable + operand

        return self.make_result(new_variable)

    def __radd__(self, other):
        """
        Take priority on symmetric arithmetic operation
        :param other:
        :return:
        """

        return self.__add__(other)

    def __sub__(self, other):
        """
        Substracting either two variables together or a variable and a numeric
        results in a new variable
        :param other:
        :return: a new Generic Variable
        """
        operand = self.get_operand(other)

        new_variable = self.variable - operand

        return self.make_result(new_variable)

    def __rsub__(self, other):
        """
        Take priority on symmetric arithmetic operation
        :param other:
        :return:
        """

        operand = self.get_operand(other)

        new_variable = operand - self.variable

        return self.make_result(new_variable)

    def __mul__(self, other):
        """
        Multiplying either two variables together or a variable and a numeric
        results in a new variable
        :param other:
        :return: a new Generic Variable
        """
        operand = self.get_operand(other)

        new_variable = self.variable * operand

        return self.make_result(new_variable)

    def __rmul__(self, other):
        """
        Take priority on symmetric arithmetic operation
        :param other:
        :return:
        """
        return self.__mul__(other)

    def __truediv__(self, other):
        """
        Dividing either two variables together or a variable and a numeric
        results in a new variable
        :param other:
        :return: a new Generic Variable
        """
        operand = self.get_operand(other)

        new_variable = self.variable / operand

        return self.make_result(new_variable)

    def __rtruediv__(self, other):
        """
        Take priority on symmetric arithmetic operation
        :param other:
        :return:
        """

        operand = self.get_operand(other)

        new_variable = operand / self.variable

        return self.make_result(new_variable)


    def make_result(self, new_variable):
        """
        Returns a Sympy expression
        :param new_variable:
        :return:
        """

        # if isinstance(new_variable, self.cobra_model.problem.Variable):
        #     new_name = new_variable.name
        # else: #It is an expression
        #     new_name  = new_variable.__str__()
        #     for k,v in op_replace_dict.items():
        #         new_name = new_name.replace(k,v)

        # result = GenericVariable(new_name, self.cobra_model)
        # result.variable = new_variable

        # return result
        return new_variable

    def __repr__(self):
        return self.variable.__repr__()

def get_binary_type():
    """
    FIX : We enforce type to be integer instead of binary, else optlang does
    not allow to set the binary variable bounds to anything other than (0,1)
    You might want to set it at (0,0) to enforce directionality for example
    """
    if LooseVersion(OPTLANG_VER) < LooseVersion('1.2.3'):
        return 'integer'
    else:
        return 'binary'

class ModelVariable(GenericVariable):
    """
    Class to represent a variable attached to the model
    """

    def __init__(self, model, id_, **kwargs):
        if not 'lb' in kwargs:
            kwargs['lb'] = 0
        GenericVariable.__init__(self,
                                 id_= id_,
                                 model=model,
                                 hook=model,
                                 **kwargs)
    prefix = 'MODV_'

class GeneVariable(GenericVariable):
    """
    Class to represent a gene variable
    """

    prefix = 'GV_'

    def __init__(self, gene, **kwargs):
        model = gene.model


        if not 'lb' in kwargs:
            kwargs['lb'] = 0
        if not 'ub' in kwargs:
            pass

        GenericVariable.__init__(self, model=model, hook=gene,
                                 **kwargs)

    @property
    def gene(self):
        return self.hook

    @property
    def id(self):
        return self.gene.id

    @property
    def model(self):
        return self.gene.model

class BinaryVariable(GenericVariable):
    """
    Class to represent a generic binary variable
    """

    def __init__(self, id_, model, **kwargs):

        if not 'lb' in kwargs:
            kwargs['lb'] = 0
        if not 'ub' in kwargs:
            kwargs['ub'] = 1

        GenericVariable.__init__(self,
                                 id_,
                                 model = model,
                                 type=get_binary_type(),
                                 **kwargs)

    prefix = 'B_'

class ReactionVariable(GenericVariable):
    """
    Class to represent a variable attached to a reaction
    """

    def __init__(self, reaction, **kwargs):
        model = reaction.model

        GenericVariable.__init__(self,
                                 model=model,
                                 hook=reaction,
                                 **kwargs)

    @property
    def reaction(self):
        return self.hook

    @property
    def id(self):
        return self.reaction.id

    @property
    def model(self):
        return self.reaction.model

    prefix = 'RV_'

class MetaboliteVariable(GenericVariable):
    """
    Class to represent a variable attached to a enzyme
    """

    def __init__(self, metabolite, **kwargs):
        model = metabolite.model

        GenericVariable.__init__(self,
                                 model=model,
                                 hook=metabolite,
                                 **kwargs)

    @property
    def metabolite(self):
        return self.hook

    @property
    def id(self):
        return self.metabolite.id

    @property
    def model(self):
        return self.metabolite.model

    prefix = 'MV_'

class ForwardUseVariable(ReactionVariable, BinaryVariable):
    """
    Class to represent a forward use variable, a type of binary variable used to
    enforce forward directionality in reaction net fluxes
    """

    def __init__(self, reaction, **kwargs):
        ReactionVariable.__init__(self, reaction,
                                  type=get_binary_type(),
                                  **kwargs)

    prefix = 'FU_'

class BackwardUseVariable(ReactionVariable, BinaryVariable):
    """
    Class to represent a backward use variable, a type of binary variable used
    to enforce backward directionality in reaction net fluxes
    """

    def __init__(self, reaction, **kwargs):
        if not 'lb' in kwargs:
            kwargs['lb'] = 0
        if not 'ub' in kwargs:
            kwargs['ub'] = 1

        ReactionVariable.__init__(self, reaction,
                                  type=get_binary_type(),
                                  **kwargs)

    prefix = 'BU_'

class ForwardBackwardUseVariable(ReactionVariable, BinaryVariable):
    """
    Class to represent a type of binary variable used to tell whether the
    reaction is active or not such that:
        FU + BU + BFUSE = 1
    """

    def __init__(self, reaction, **kwargs):
        if not 'lb' in kwargs:
            kwargs['lb'] = 0
        if not 'ub' in kwargs:
            kwargs['ub'] = 1

        ReactionVariable.__init__(self, reaction,
                                  type=get_binary_type(),
                                  **kwargs)

    prefix = 'BFUSE_'

class LogConcentration(MetaboliteVariable):
    """
    Class to represent a log concentration of a enzyme
    """

    prefix = 'LC_'

class DeltaGErr(ReactionVariable):
    """
    Class to represent a DeltaGErr
    """

    prefix = 'DGE_'

class DeltaG(ReactionVariable):
    """
    Class to represent a DeltaG
    """

    prefix = 'DG_'

class DeltaGstd(ReactionVariable):
    """
    Class to represent a DeltaG^o (naught) - standard conditions
    """

    prefix = 'DGo_'

class ThermoDisplacement(ReactionVariable):
    """
    Class to represent the thermodynamic displacement of a reaction
    \Gamma = -\DeltaG/RT
    """

    prefix = 'LnGamma_'

class PosSlackVariable(ReactionVariable):
    """
    Class to represent a positive slack variable for relaxation problems
    """

    def __init__(self,reaction,**kwargs):
        ReactionVariable.__init__(self, reaction, **kwargs)

    prefix = 'PosSlack_'

class NegSlackVariable(ReactionVariable):
    """
    Class to represent a negative slack variable for relaxation problems
    """

    def __init__(self,reaction,**kwargs):
        ReactionVariable.__init__(self, reaction, **kwargs)

    prefix = 'NegSlack_'

class PosSlackLC(MetaboliteVariable):

    prefix = 'PosSlackLC_'

class NegSlackLC(MetaboliteVariable):

<<<<<<< HEAD
    prefix = 'NegSlackLC_'


class LinearizationVariable(ModelVariable):
    """
    Class to represent a product A*B when performing linearization of the
    model
    """
    prefix = 'LZ_'
=======
    prefix = 'NegSlackLC_'
>>>>>>> d3731755
<|MERGE_RESOLUTION|>--- conflicted
+++ resolved
@@ -566,7 +566,6 @@
 
 class NegSlackLC(MetaboliteVariable):
 
-<<<<<<< HEAD
     prefix = 'NegSlackLC_'
 
 
@@ -575,7 +574,4 @@
     Class to represent a product A*B when performing linearization of the
     model
     """
-    prefix = 'LZ_'
-=======
-    prefix = 'NegSlackLC_'
->>>>>>> d3731755
+    prefix = 'LZ_'